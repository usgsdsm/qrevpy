--- conflicted
+++ resolved
@@ -264,25 +264,7 @@
 
 if __name__ == '__main__':
 
-<<<<<<< HEAD
-#     app = QApplication(sys.argv)
-#        
-#     ex = MainWindow()
-#            
-#     excepthook = sys.excepthook
-#        
-#     def my_exception_hook(exctype, value, traceback):
-#         # Print the error and traceback
-#         print(exctype, value, traceback)
-#         # Call the normal Exception hook after
-#         excepthook(exctype, value, traceback)
-#         sys.exit(1)
-#            
-#     # Set the exception hook to our wrapping function
-#     sys.excepthook = my_exception_hook
-#        
-#     sys.exit(app.exec_())
-=======
+
      app = QApplication(sys.argv)
        
      ex = MainWindow()
@@ -300,8 +282,7 @@
      sys.excepthook = my_exception_hook
        
      sys.exit(app.exec_())
->>>>>>> a67332a0
-     
+
     #Measurement('C:/Users/gpetrochenkov/Desktop/drive-download-20170522T150040Z-0014/RG_1308000_359/13038000_359.mmt')
     #Measurement('C:/Users/gpetrochenkov/Desktop/drive-download-20170522T150040Z-0014/RG_Multi_Eval/11523000_752.mmt')
     #Measurement('C:/Users/gpetrochenkov/Desktop/drive-download-20170522T150040Z-0014/RR_Multi_Cal/05LC004_20140812.AQ1_0.mmt')
